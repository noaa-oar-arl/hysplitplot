--- conflicted
+++ resolved
@@ -140,24 +140,6 @@
     s.additional_output_formats = []
     s._process_cmdline_args(["--more-formats=png,tif,pdf,jpg"])
     assert len(s.additional_output_formats) == 4
-<<<<<<< HEAD
-=======
-
-    # test --more-gis-options
-    s.gis_output = 1
-    s.additional_gis_outputs = []
-    s._process_cmdline_args(["--more-gis-options=3,2,5"])
-    print('DEBUG:', s.additional_gis_outputs)
-    assert len(s.additional_gis_outputs) == 3
-    assert 5 in s.additional_gis_outputs
-    assert 3 in s.additional_gis_outputs
-    assert 2 in s.additional_gis_outputs
-    
-    # test with an invalid non-integer value
-    s.additional_gis_outputs = []
-    s._process_cmdline_args(["--more-gis-options=3,q,5"])
-    assert len(s.additional_gis_outputs) == 0
->>>>>>> 5aca929d
     
     # test --source-time-zone
     s.use_source_time_zone = False
