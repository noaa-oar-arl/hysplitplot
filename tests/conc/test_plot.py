# ---------------------------------------------------------------------------
# NOAA Air Resources Laboratory
#
# test_plot.py
#
# Performs unit tests on functions and class methods declared in conc/plot.py.
# ---------------------------------------------------------------------------

import datetime
import matplotlib.pyplot as plt
from matplotlib.contour import QuadContourSet
import numpy
import os
import pytest
import pytz
import xml.etree.ElementTree as ElementTree

from hysplitdata.const import HeightUnit
from hysplitdata.conc import model
from hysplitplot import const, labels, mapfile, mapproj, multipage, smooth, streetmap, util
from hysplitplot.conc import gisout, helper, plot


@pytest.fixture
def cdump():
    s = plot.ConcentrationPlotSettings()
    d = model.ConcentrationDump()
    r = model.ConcentrationDumpFileReader(d)
    r.read("data/cdump")
    return d


@pytest.fixture
def cdump2():
    s = plot.ConcentrationPlotSettings()
    d = model.ConcentrationDump()
    r = model.ConcentrationDumpFileReader(d)
    r.read("data/cdump_two_pollutants")
    return d


@pytest.fixture
def contourLevels():
    c = []
    c.append(plot.LabelledContourLevel(10.0, "L1"))
    c.append(plot.LabelledContourLevel(15.0, "L2"))
    c.append(plot.LabelledContourLevel(20.0, "L3"))
    c.append(plot.LabelledContourLevel(25.0, "L4"))
    return c


<<<<<<< HEAD
=======
@pytest.fixture
def userColors():
    c = []
    c.append((0.4, 0.4, 0.4))
    c.append((0.5, 0.5, 0.5))
    c.append((0.6, 0.6, 0.6))
    c.append((0.7, 0.7, 0.7))
    return c


>>>>>>> 74e8d48c
def blank_event_handler(event):
    # do nothing
    return


def cleanup_plot(p):
    if p.fig is not None:
        plt.close(p.fig)

# declare concrete classes below to test their corresponding abstract class.

class AbstractContourLevelGeneratorTest(plot.AbstractContourLevelGenerator):
    
    def make_levels(self, min_conc, max_conc, max_levels):
        pass
    
    def compute_color_table_offset(self, levels):
        return 0
    

class AbstractColorTableTest(plot.AbstractColorTable):
    
    def __init__(self, ncolors, color_opacity=100):
        super(AbstractColorTableTest, self).__init__(ncolors, color_opacity)
        
    @property
    def raw_colors(self):
        pass
    
    @property
    def colors(self):
        pass
    
    
def test_ConcentrationPlotSettings___init__():
    s = plot.ConcentrationPlotSettings()

    assert s.input_file == "cdump"
    assert s.output_filename == "concplot.ps"
    assert s.output_basename == "concplot"
    
    assert s.pollutant_index == 1

    assert s.first_time_index == 1
    assert s.last_time_index == 9999
    assert s.time_index_step == 1
    assert s.contour_level_generator == const.ContourLevelGenerator.EXPONENTIAL_DYNAMIC
    assert s.QFILE == None
    assert s.source_label == "\u2606"
    assert s.this_is_test == 0
    assert s.LEVEL1 == 0
    assert s.LEVEL2 == 99999
    assert s.exposure_unit == const.ExposureUnit.CONCENTRATION
    assert s.KMAP == const.ConcentrationMapType.CONCENTRATION
    assert s.KAVG == const.ConcentrationType.EACH_LEVEL
    assert s.NDEP == const.DepositionType.TIME
    assert s.show_max_conc == 1
    assert s.mass_unit == "mass"
    assert s.mass_unit_by_user == False
    assert s.smoothing_distance == 0
    assert s.CONADJ == 1.0 
    assert s.DEPADJ == 1.0
    assert s.UCMIN == 0.0
    assert s.UDMIN == 0.0
    assert s.IDYNC == 0
    assert s.KHEMIN == 0
    assert s.IZRO == 0
    assert s.NSSLBL == 0
    assert s.color == const.ConcentrationPlotColor.COLOR
    assert s.gis_alt_mode == const.GISOutputAltitude.CLAMPED_TO_GROUND
    assert s.KMLOUT == 0
    assert s.ring == False
    assert s.ring_number == -1
    assert s.ring_distance == 0.0
    assert s.center_loc == [0.0, 0.0]
    assert s.gis_output == const.GISOutput.NONE
    assert s.kml_option == const.KMLOption.NONE

    assert s.label_source == True
    assert s.source_label_color != None
    assert s.source_label_font_size > 0
    assert s.user_color == False
    assert s.user_label == False
    assert s.contour_levels is None
    assert s.contour_level_count == 4
    assert s.pollutant == ""
    assert s.SCALE == 1.0
    assert s.station_marker is not None
    assert s.station_marker_color != None
    assert s.station_marker_size > 0
    assert s.max_contour_legend_count == 25
    

def test_ConcentrationPlotSettings_process_command_line_arguments():
    s = plot.ConcentrationPlotSettings()

    # test -m and -M
    s.map_projection = 0

    s.process_command_line_arguments(["-m1"])
    assert s.map_projection == 1
    
    s.process_command_line_arguments(["-M2"])
    assert s.map_projection == 2
    
    # test with few options processed by the base class.
    s.process_command_line_arguments(["-j../graphics/else", "-z10"])
    assert s.map_background == "../graphics/else"
    assert s.zoom_factor == 0.90

    # test -a
    s.gis_output = 0
    s.process_command_line_arguments(["-a2"])
    assert s.gis_output == 2
    
    # test -A
    s.kml_option = 0
    s.process_command_line_arguments(["-A3"])
    assert s.kml_option == 3

    # test +a or +A
    s.gis_alt_mode = 0
    s.process_command_line_arguments(["+a1"])
    assert s.gis_alt_mode == 1
    
    s.process_command_line_arguments(["+A0"])
    assert s.gis_alt_mode == 0

    # test -b or -B
    s.LEVEL1 = None
    s.process_command_line_arguments(["-b1"])
    assert s.LEVEL1 == 1
    
    s.process_command_line_arguments(["-B2"])
    assert s.LEVEL1 == 2   

    # test -c or -C
    s.contour_level_generator = 0
    s.process_command_line_arguments(["-c1"])
    assert s.contour_level_generator == 1
    
    s.process_command_line_arguments(["-C2"])
    assert s.contour_level_generator == 2

    # test -d or -D
    s.KAVG = None
    s.process_command_line_arguments(["-d1"])
    assert s.KAVG == 1
    
    s.process_command_line_arguments(["-D2"])
    assert s.KAVG == 2
   
    # test -e or -E
    s.exposure_unit = None
    s.process_command_line_arguments(["-e1"])
    assert s.exposure_unit == 1
    
    s.process_command_line_arguments(["-E2"])
    assert s.exposure_unit == 2
 
    # test -f or -F
    s.frames_per_file = 0
    s.process_command_line_arguments(["-f2"])
    assert s.frames_per_file == 2

    s.process_command_line_arguments(["-F5"])
    assert s.frames_per_file == 5

    # test -g or -G
    s.ring_number = 0
    s.ring_distance = 0.0

    s.process_command_line_arguments(["-g"])
    assert s.ring_number == 4
    assert s.ring_distance == 0.0

    s.process_command_line_arguments(["-G9"])
    assert s.ring_number == 9
    assert s.ring_distance == 0.0

    s.process_command_line_arguments(["-G5:5.5"])
    assert s.ring_number == 5
    assert s.ring_distance == 5.5

    # test -h or -H
    s.center_loc = [0.0, 0.0]

    s.process_command_line_arguments(["-h"])
    assert s.center_loc == [0.0, 0.0]

    s.process_command_line_arguments(["-H12.3:45.6"])
    assert s.center_loc == [45.6, 12.3]

    s.process_command_line_arguments(["-h-112.3:-195.6"])
    assert s.center_loc == [-180.0, -90.0]

    s.process_command_line_arguments(["-H112.3:195.6"])
    assert s.center_loc == [180.0, 90.0]

    # test -i or -I
    s.process_command_line_arguments(["-iINPUT"])
    assert s.input_file == "INPUT"
    
    s.process_command_line_arguments(["-ITEST_INPUT"])
    assert s.input_file == "TEST_INPUT"
   
    # input file override.
    s.process_command_line_arguments(["-icdump", "cdump_two", "cdump_three"])
    assert s.input_file == "cdump_three"

    # test -k or -K
    s.color = 0
    s.process_command_line_arguments(["-k1"])
    assert s.color == 1
    
    s.process_command_line_arguments(["-K2"])
    assert s.color == 2
  
    # test -l
    s.source_label = None
    s.process_command_line_arguments(["-l72"])
    assert s.source_label == "*"
    
    # test +l
    s.this_is_test = 0
    s.process_command_line_arguments(["+l1"])
    assert s.this_is_test == 1

    # test -L
    s.lat_lon_label_interval_option = 0
    s.lat_lon_label_interval = 0

    s.process_command_line_arguments(["-L1"])
    assert s.lat_lon_label_interval_option == 1

    s.process_command_line_arguments(["-L2:50"])
    assert s.lat_lon_label_interval_option == 2
    assert s.lat_lon_label_interval == 5.0
          
    # test +m or +M
    s.show_max_conc = None
    s.process_command_line_arguments(["+m1"])
    assert s.show_max_conc == 1
    
    s.process_command_line_arguments(["+M2"])
    assert s.show_max_conc == 2   

    # test -n or -N
    s.first_time_index = None
    s.last_time_index = None
    s.process_command_line_arguments(["-n1:2"])
    assert s.first_time_index == 0
    assert s.last_time_index == 1

    s.process_command_line_arguments(["-N2:3"])
    assert s.first_time_index == 1
    assert s.last_time_index == 2

    # test -q or -Q
    s.QFILE = None
    s.process_command_line_arguments(["-qNAME"])
    assert s.QFILE == "NAME"
    
    s.process_command_line_arguments(["-QNAME2"])
    assert s.QFILE == "NAME2"
            
    # test -r or -R
    s.NDEP = None
    s.process_command_line_arguments(["-r1"])
    assert s.NDEP == 1
    
    s.process_command_line_arguments(["-R2"])
    assert s.NDEP == 2
  
    # test -s or -S
    s.pollutant_index = None
    s.process_command_line_arguments(["-s1"])
    assert s.pollutant_index == 0
    
    s.process_command_line_arguments(["-s2"])
    assert s.pollutant_index == 1

    # test -t or -T
    s.LEVEL1 = 0
    s.LEVEL2 = None
    s.process_command_line_arguments(["-t1"])
    assert s.LEVEL2 == 1
    
    s.process_command_line_arguments(["-T2"])
    assert s.LEVEL2 == 2   
   
    # test -u or -U
    s.mass_unit = None
    s.mass_unit_by_user = False
    s.process_command_line_arguments(["-ukg"])
    assert s.mass_unit == "kg"
    assert s.mass_unit_by_user == True
    
    s.mass_unit = None
    s.mass_unit_by_user = False
    s.process_command_line_arguments(["-Umg"])
    assert s.mass_unit == "mg"
    assert s.mass_unit_by_user == True
       
    # test -v
    s.process_command_line_arguments(["-v10E+2:USER1:100050200+10E+3:USER2:100070200"])
    assert len(s.contour_levels) == 2
    assert s.contour_level_count == 2
    assert s.contour_level_generator == const.ContourLevelGenerator.USER_SPECIFIED
 
    # test -w or -W
    s.smoothing_distance = None
    s.process_command_line_arguments(["-w1"])
    assert s.smoothing_distance == 1
    
    s.process_command_line_arguments(["-W2"])
    assert s.smoothing_distance == 2
    
    # test -x or -X
    s.CONADJ = None
    s.process_command_line_arguments(["-x1"])
    assert s.CONADJ == 1
    
    s.process_command_line_arguments(["-X2"])
    assert s.CONADJ == 2
     
    # test -y or -Y
    s.DEPADJ = None
    s.process_command_line_arguments(["-y1"])
    assert s.DEPADJ == 1
    
    s.process_command_line_arguments(["-Y2"])
    assert s.DEPADJ == 2
    
    # test -1, -2, -3, -4, -8, -9
    s.process_command_line_arguments(["-13.1", "-24.2", "-35", "-46", "-87", "-98"])
    assert s.UCMIN == 3.1
    assert s.UDMIN == 4.2
    assert s.IDYNC == 5
    assert s.KHEMIN == 6
    assert s.IZRO == 7
    assert s.NSSLBL == 8

    # test -5
    s.KMLOUT = 0
    s.process_command_line_arguments(["-51"])
    assert s.KMLOUT == 1


def test_ConcentrationPlotSettings_parse_source_label():
    s = plot.ConcentrationPlotSettings()
    assert s.parse_source_label("72") == "*"


def test_ConcentrationPlotSettings_parse_time_indices():
    s = plot.ConcentrationPlotSettings()
    assert s.first_time_index == 1
    assert s.last_time_index == 9999
    assert s.time_index_step == 1
    
    s = plot.ConcentrationPlotSettings()
    s.parse_time_indices("2:5")
    assert s.first_time_index == 2
    assert s.last_time_index == 5
    assert s.time_index_step == 1
    
    s = plot.ConcentrationPlotSettings()
    s.parse_time_indices("15")
    assert s.first_time_index == 1
    assert s.last_time_index == 15
    assert s.time_index_step == 1
    
    s = plot.ConcentrationPlotSettings()
    s.parse_time_indices("-5")
    assert s.first_time_index == 1
    assert s.last_time_index == 9999
    assert s.time_index_step == 5
    
    
def test_ConcentrationPlotSettings_parse_contour_levels():
    s = plot.ConcentrationPlotSettings()
    s.parse_contour_levels("1E3+100+10")
    assert s.user_color == False
    assert s.user_colors is None
    assert s.user_label == False
    assert len(s.contour_levels) == 3
    assert s.contour_level_count == 3
    # sorted in the increasing level
    assert s.contour_levels[0].level == pytest.approx(10.0)
    assert s.contour_levels[1].level == pytest.approx(100.0)
    assert s.contour_levels[2].level == pytest.approx(1000.0)
    
    
    s = plot.ConcentrationPlotSettings()
    s.parse_contour_levels("10E+2:USER1+10E+3:USER2")
    assert s.user_color == False
    assert s.user_colors is None
    assert s.user_label == True
    a = s.contour_levels
    assert len(a) == 2
    assert s.contour_level_count == 2
    k = 0
    assert isinstance(a[k], plot.LabelledContourLevel)
    assert a[k].level == pytest.approx(1000.0)
    assert a[k].label == "USER1"
    k += 1
    assert isinstance(a[k], plot.LabelledContourLevel)
    assert a[k].level == pytest.approx(10000.0)
    assert a[k].label == "USER2"


    s = plot.ConcentrationPlotSettings()
    s.parse_contour_levels("10E+2:USER1:100050200+10E+3:USER2:100070200")
    assert s.user_color == True
    assert s.user_colors is not None
    assert s.user_label == True
    a = s.contour_levels
    c = s.user_colors
    assert len(a) == 2
    assert s.contour_level_count == 2
    k = 0
    assert isinstance(a[k], plot.LabelledContourLevel)
    assert a[k].level == pytest.approx(1000.0)
    assert a[k].label == "USER1"
    assert c[k] == pytest.approx((0.392157, 0.196078, 0.784314), 1.0e-5)
    k += 1
    assert isinstance(a[k], plot.LabelledContourLevel)
    assert a[k].level == pytest.approx(10000.0)
    assert a[k].label == "USER2"
    assert c[k] == pytest.approx((0.392157, 0.274510, 0.784314), 1.0e-5)

    # hysplitcameo test case
    s = plot.ConcentrationPlotSettings()
    s.parse_contour_levels("::000255255+::000255000+::000000255+::255255000+::255000000")
    assert s.user_color == True
    assert s.user_colors is not None
    assert s.user_label == True
    a = s.contour_levels
    c = s.user_colors
    assert len(a) == 5
    assert s.contour_level_count == 5
    k = 0
    assert isinstance(a[k], plot.LabelledContourLevel)
    assert a[k].level is None
    assert a[k].label == ""
    assert c[k] == pytest.approx((0.0, 1.0, 1.0), 1.0e-5)
    k += 4
    assert isinstance(a[k], plot.LabelledContourLevel)
    assert a[k].level is None
    assert a[k].label == ""
    assert c[k] == pytest.approx((1.0, 0.0, 0.0), 1.0e-5)


def test_ConcentrationPlotSettings_sort_contour_levels_and_colors():
    s = plot.ConcentrationPlotSettings()
    # parse_contour_levels() calls sort_contour_levels_and_colors().
    s.parse_contour_levels("1::000255255+2::000255000+3::000000255+4::255255000+5::255000000")
    assert s.contour_levels[0].level == 1
    assert s.user_colors[0] == pytest.approx((0.0, 1.0, 1.0))
    assert s.contour_levels[4].level == 5
    assert s.user_colors[4] == pytest.approx((1.0, 0.0, 0.0))
    # reverse the order of contour levels.
    s.parse_contour_levels("5::000255255+4::000255000+3::000000255+2::255255000+1::255000000")
    assert s.contour_levels[0].level == 1
    assert s.user_colors[0] == pytest.approx((1.0, 0.0, 0.0))
    assert s.contour_levels[4].level == 5
    assert s.user_colors[4] == pytest.approx((0.0, 1.0, 1.0))
    # without colors
    s.parse_contour_levels("1E3+100+10")
    assert s.contour_levels[0].level == 10
    assert s.contour_levels[1].level == 100
    assert s.contour_levels[2].level == 1000
    # reverse the listing order
    s.parse_contour_levels("10+100+1E3")
    assert s.contour_levels[0].level == 10
    assert s.contour_levels[1].level == 100
    assert s.contour_levels[2].level == 1000


def test_ConcentrationPlotSettings_validate_contour_levels():
    s = plot.ConcentrationPlotSettings()
    # without contour levels
    s.parse_contour_levels("::000255255+::000255000+::000000255+::255255000+::255000000")
    assert s.validate_contour_levels(s.contour_levels) == False 
    # with contour levels
    s.parse_contour_levels("1E3+100+10")
    assert s.validate_contour_levels(s.contour_levels)


def test_ConcentrationPlotSettings_parse_simple_contour_levels():
    a = plot.ConcentrationPlotSettings.parse_simple_contour_levels("1E3+100+10")
    assert a == pytest.approx([1000.0, 100.0, 10.0])


def test_ConcentrationPlotSettings_parse_labeled_contour_levels():
    a, clrs, clr_set = plot.ConcentrationPlotSettings.parse_labeled_contour_levels("10E+2:USER1:100050200+10E+3:USER2:100070200")
    assert len(a) == 2
    assert len(clrs) == 2
    assert clr_set == True
    
    k = 0
    assert isinstance(a[k], plot.LabelledContourLevel)
    assert a[k].level == pytest.approx(1000.0)
    assert a[k].label == "USER1"
    assert clrs[k] == pytest.approx((0.392157, 0.196078, 0.784314), 1.0e-5)
    
    k += 1
    assert isinstance(a[k], plot.LabelledContourLevel)
    assert a[k].level == pytest.approx(10000.0)
    assert a[k].label == "USER2"
    assert clrs[k] == pytest.approx((0.392157, 0.274510, 0.784314), 1.0e-5)
    
    # without labels
    a, clrs, clr_set = plot.ConcentrationPlotSettings.parse_labeled_contour_levels("10E+2::100050200+10E+3::100070200")
    assert len(a) == 2
    assert len(clrs) == 2
    assert clr_set == True
    
    k = 0
    assert isinstance(a[k], plot.LabelledContourLevel)
    assert a[k].level == pytest.approx(1000.0)
    assert a[k].label == ""
    assert clrs[k] == pytest.approx((0.392157, 0.196078, 0.784314), 1.0e-5)
    
    k += 1
    assert isinstance(a[k], plot.LabelledContourLevel)
    assert a[k].level == pytest.approx(10000.0)
    assert a[k].label == ""
    assert clrs[k] == pytest.approx((0.392157, 0.274510, 0.784314), 1.0e-5)
  
    #without colors
    a, clrs, clr_set = plot.ConcentrationPlotSettings.parse_labeled_contour_levels("10E+2:USER1+10E+3:USER2")
    assert len(a) == 2
    assert len(clrs) == 0
    assert clr_set == False
    
    k = 0
    assert isinstance(a[k], plot.LabelledContourLevel)
    assert a[k].level == pytest.approx(1000.0)
    assert a[k].label == "USER1"
    
    k += 1
    assert isinstance(a[k], plot.LabelledContourLevel)
    assert a[k].level == pytest.approx(10000.0)
    assert a[k].label == "USER2"


def test_ConcentrationPlotSettings_get_reader():
    s = plot.ConcentrationPlotSettings()
    r = s.get_reader()

    assert isinstance(r, plot.ConcentrationPlotSettingsReader)
    assert r.settings is s  


def test_ConcentrationPlotSettingsReader___init__():
    s = plot.ConcentrationPlotSettings()
    r = plot.ConcentrationPlotSettingsReader(s)

    assert r.settings is s


def test_ConcentrationPlotSettingsReader_read():
    s = plot.ConcentrationPlotSettings()
    r = plot.ConcentrationPlotSettingsReader(s)

    o = r.read("data/default_cplot")
    assert isinstance(o, plot.ConcentrationPlotSettings)

    assert s.map_background == "../graphics/arlmap"
    assert s.map_projection == 0
    # num_polid, l 3
    assert s.zoom_factor == 0.50
    assert s.color == 1
    # cval, l 6
    # fixed, l 7
    # cscale, l 8
    # dscale, l 9
    # smooth, l 10
    # remove, l 11
    # expose, l 12
    # frame, l 13
    # mass, l 14
    assert s.ring == False
    assert s.map_center == 0
    assert s.ring_number == 4
    assert s.ring_distance == 100.0
    # qpnt, l 19
    assert s.center_loc == [-84.22, 39.90]
    

def test_ConcentrationPlot___init__():
    p = plot.ConcentrationPlot()

    assert p.MAX_CONTOUR_LEVELS == 32
    
    assert hasattr(p, "settings")
    assert hasattr(p, "cdump")
    assert hasattr(p, "time_selector")
    assert hasattr(p, "level_selector")
    assert hasattr(p, "pollutant_selector")
    assert hasattr(p, "smoothing_kernel")
    assert hasattr(p, "conc_type")
    assert hasattr(p, "conc_map")
    assert hasattr(p, "depo_map")
    assert hasattr(p, "prev_forecast_time")
    assert hasattr(p, "length_factory")

    assert hasattr(p, "fig")
    assert hasattr(p, "conc_outer")
    assert hasattr(p, "conc_axes")
    assert hasattr(p, "legends_axes")
    assert hasattr(p, "text_axes")
    assert hasattr(p, "plot_saver_list")
    assert p.color_opacity == 100
    assert hasattr(p, "color_table")

    assert hasattr(p, "TFACT")
    assert hasattr(p, "initial_time")
    assert hasattr(p, "contour_labels")
    assert p.current_frame == 1
    assert p.time_period_count == 0
    assert p.datem is None
    
    
def test_ConcentrationPlot_merge_plot_settings():
    p = plot.ConcentrationPlot()

    p.merge_plot_settings("data/default_cplot", ["-m4"])

    assert p.settings.map_projection == 4
    
    
def test_ConcentrationPlot_get_street_map_target_axes():
    p = plot.ConcentrationPlot()
    ax = plt.axes()
    p.conc_axes = ax
    assert p.get_street_map_target_axes() is ax
    plt.close(ax.get_figure())
    
    

def test_ConcentrationPlot_read_data_files():
    p = plot.ConcentrationPlot()
    p.merge_plot_settings(None, ["-idata/cdump", "-w1", "-d2", "--source-time-zone", "-qdata/meas-t1.txt"])

    p.read_data_files()

    # -d2 should be changed to -d1
    assert p.settings.KAVG == const.ConcentrationType.EACH_LEVEL
    
    assert p.cdump is not None
    assert p.time_selector is not None
    assert p.time_selector.first == 0
    assert p.time_selector.last == 0 # clipped at the last index in the data.
    assert p.time_selector.step == 1
    assert p.pollutant_selector is not None
    assert p.pollutant_selector.index == 0
    assert p.level_selector is not None
    assert p.level_selector.min == 0
    assert p.level_selector.max == 99999
    assert p.conc_type is not None
    assert isinstance(p.color_table, plot.AbstractColorTable)
    assert p.plot_saver_list is not None
    assert p.conc_map is not None
    assert p.depo_map is not None
    assert p.depo_sum is not None
    assert p.settings.smoothing_distance > 0 and p.smoothing_kernel is not None
    assert p.time_zone is not None
    assert p.datem is not None


def test_ConcentrationPlot__post_file_processing(cdump2):
    p = plot.ConcentrationPlot()
    
    p.settings.first_time_index = 0
    p.settings.last_time_index = 0
    p.settings.pollutant_index = 0
    p.settings.KAVG = const.ConcentrationType.VERTICAL_AVERAGE
    
    p.time_selector = helper.TimeIndexSelector(p.settings.first_time_index,
                                               p.settings.last_time_index,
                                               p.settings.time_index_step)
    p.pollutant_selector = helper.PollutantSelector(p.settings.pollutant_index)
    p.level_selector = helper.VerticalLevelSelector(p.settings.LEVEL1, p.settings.LEVEL2)
    p.conc_type = helper.ConcentrationTypeFactory.create_instance(p.settings.KAVG)
       
    p._post_file_processing(cdump2)
    
    assert p.conc_type.max_average * 1.e+13 == pytest.approx(7.991718)
    assert p.conc_type.min_average * 1.e+16 == pytest.approx(6.242119)
    

def test_ConcentrationPlot__normalize_settings(cdump2):
    p = plot.ConcentrationPlot()
    s = p.settings
    
    s.LEVEL1 = -10
    s.LEVEL2 = 1000000
    
    s.contour_level_generator = 5
    s.UCMIN = 1.0
    s.UDMIN = 2.0
    
    s.exposure_unit = 10
    
    p.contour_labels = None
    
    p._normalize_settings(cdump2)

    assert s.LEVEL1 == 100
    assert s.LEVEL2 == 300
    
    assert s.UCMIN == 0.0
    assert s.UDMIN == 0.0
    
    assert s.KMAP == 11
    
    assert p.contour_labels is not None
    assert p.contour_labels == ["", "", "", ""]
    
    # check with other exposure_unit values
    s.exposure_unit = const.ExposureUnit.CHEMICAL_THRESHOLDS
    p._normalize_settings(cdump2)
    assert s.KMAP == const.ConcentrationMapType.THRESHOLD_LEVELS #4
    
    s.exposure_unit = const.ExposureUnit.VOLCANIC_ASH
    p._normalize_settings(cdump2)
    assert s.KMAP == const.ConcentrationMapType.VOLCANIC_ERUPTION #5
    
    s.exposure_unit = const.ExposureUnit.MASS_LOADING
    p._normalize_settings(cdump2)
    assert s.KMAP == const.ConcentrationMapType.MASS_LOADING #

        
def test_ConcentrationPlot__fix_map_color():
    p = plot.ConcentrationPlot()

    color_mode = const.ConcentrationPlotColor.BLACK_AND_WHITE
    assert p._fix_map_color('#6699cc', color_mode) == 'k' # black

    color_mode = const.ConcentrationPlotColor.COLOR
    assert p._fix_map_color('#6699cc', color_mode) == '#6699cc'

    color_mode = const.ConcentrationPlotColor.BW_NO_LINES
    assert p._fix_map_color('#6699cc', color_mode) == 'k' # black

    color_mode = const.ConcentrationPlotColor.COLOR_NO_LINES
    assert p._fix_map_color('#6699cc', color_mode) == '#6699cc'


def test_ConcentrationPlot_layout():
    p = plot.ConcentrationPlot()
    p.merge_plot_settings(None, ["-idata/cdump"])
    p.read_data_files()
    p._initialize_map_projection(p.cdump)

    p.layout( p.cdump.grids[0], {"resize_event" : blank_event_handler} )

    assert p.fig is not None
    assert p.conc_outer is not None
    assert p.conc_axes is not None
    assert p.legends_axes is not None
    assert p.text_axes is not None

    cleanup_plot(p)


def test_ConcentrationPlot_make_plot_title(cdump):
    g = cdump.grids[0]
    p = plot.ConcentrationPlot()
    p.labels = labels.LabelsConfig()
    p.conc_type = helper.LevelConcentration()
    p.conc_map = helper.ThresholdLevelsMap(4)
    level1 = util.LengthInMeters(1.0)
    level2 = util.LengthInMeters(2.0)
    
    title = p.make_plot_title(g, p.conc_map, level1, level2, g.starting_datetime)
    assert title == "NOAA HYSPLIT MODEL\n" + \
            "Concentration ($mass/m^3$) at level 2 m\n" + \
            "Integrated from 1700 25 Sep to 0500 26 Sep 1983 (UTC)\n" + \
            "TEST Release started at 1700 25 Sep 1983 (UTC)"

    # use the release start time for the integration start time.
    p.settings.NSSLBL = 1
    saved = g.parent.release_datetimes[0]
    g.parent.release_datetimes[0] = datetime.datetime(1983, 9, 25, 21, 13, 0, 0, pytz.utc)
    title = p.make_plot_title(g, p.conc_map, level1, level2, g.starting_datetime)
    assert title == "NOAA HYSPLIT MODEL\n" + \
            "Concentration ($mass/m^3$) at level 2 m\n" + \
            "Integrated from 2113 25 Sep to 0500 26 Sep 1983 (UTC)\n" + \
            "TEST Release started at 2113 25 Sep 1983 (UTC)"
    g.parent.release_datetimes[0] = saved
    p.settings.NSSLBL = 0
        
    # swap start and end datetimes
    g.starting_datetime, g.ending_datetime = g.ending_datetime, g.starting_datetime
    
    title = p.make_plot_title(g, p.conc_map, level1, level2, g.starting_datetime)
    assert title == "NOAA HYSPLIT MODEL\n" + \
            "Concentration ($mass/m^3$) at level 2 m\n" + \
            "Integrated from 0500 26 Sep to 1700 25 Sep 1983 (UTC) [backward]\n" + \
            "TEST Calculation started at 1700 25 Sep 1983 (UTC)"

    # set the time zone
    p.time_zone = pytz.timezone("EST")
    title = p.make_plot_title(g, p.conc_map, level1, level2, g.starting_datetime)
    assert title == "NOAA HYSPLIT MODEL\n" + \
            "Concentration ($mass/m^3$) at level 2 m\n" + \
            "Integrated from 0000 26 Sep to 1200 25 Sep 1983 (EST) [backward]\n" + \
            "TEST Calculation started at 1200 25 Sep 1983 (EST)"   


def test_ConcentrationPlot_make_ylabel(cdump):
    p = plot.ConcentrationPlot()
    p.length_factory = util.LengthInMetersFactory()
    plotData = cdump
    
    # with one release location
    plotData.release_locs = [(30.00, 20.00)]
    label = p.make_ylabel(plotData, "*")
    assert label == "Source * at  20.00 N   30.00 E      from 10 m"

    # more than one release location
    plotData.release_locs = [(30.00, 20.00), (31.00, 21.00)]
    label = p.make_ylabel(plotData, "*")
    assert label == "Source * at multiple locations      from 10 m"

    # add release heights
    plotData.release_heights = [10, 500]
    label = p.make_ylabel(plotData, "*")
    assert label == "Source * at multiple locations      from 10 m to 500 m"


def test_ConcentrationPlot_make_xlabel(cdump):
    p = plot.ConcentrationPlot()
    p.cdump = cdump
    g = cdump.grids[0]
    
    assert p.make_xlabel(g) == "NARR METEOROLOGICAL DATA"

    g.ending_forecast_hr = 24
    p.prev_forecast_time = None
    assert p.make_xlabel(g) == "0500 25 Sep 1983 NARR FORECAST INITIALIZATION"
    
    g.ending_forecast_hr = 23
    assert p.make_xlabel(g) == "NARR METEOROLOGICAL DATA"

    assert p.make_xlabel(g) == "0600 25 Sep 1983 NARR FORECAST INITIALIZATION"
    

def test_ConcentrationPlot__initialize_map_projection():
    p = plot.ConcentrationPlot()
    p.merge_plot_settings(None, ["-idata/cdump"])
    p.read_data_files()

    assert p.street_map is None
    
    p._initialize_map_projection( p.cdump )

    assert isinstance(p.projection, mapproj.AbstractMapProjection)
    assert p.settings.center_loc == pytest.approx((-84.22, 39.90))
    assert isinstance(p.street_map, streetmap.AbstractMapBackground)
    assert p.street_map.fix_map_color_fn is not None
    assert p.initial_corners_xy == pytest.approx((-189489.0, 414083.0, -154687.0, 448885.0))
    assert p.initial_corners_lonlat == pytest.approx((-86.41419, -79.06401, 38.46890, 43.84349))
    

def test_ConcentrationPlot__create_map_box_instance():
    p = plot.ConcentrationPlot()
    cdump = model.ConcentrationDump()
    cdump.grid_loc = [-84.0, 34.0]
    
    # case 1 - 5 degrees by 3 degress
    cdump.grid_sz = [10, 6]
    cdump.grid_deltas = [0.05, 0.05]
    mb = p._create_map_box_instance(cdump);
    assert mb.grid_delta == 0.1
    assert mb.grid_corner == [-84.0, 34.0]
    assert mb.sz == [5, 3]
    
    # case 2 - 4 degrees x 3 degrees
    cdump.grid_sz = [8, 6]
    cdump.grid_deltas = [0.5, 0.5]
    mb = p._create_map_box_instance(cdump);
    assert mb.grid_delta == 0.2
    assert mb.grid_corner == [-84.0, 34.0]
    assert mb.sz == [20, 15]

    # case 3 - 25 degrees x 20 degrees
    cdump.grid_sz = [50, 40]
    cdump.grid_deltas = [0.5, 0.5]
    mb = p._create_map_box_instance(cdump);
    assert mb.grid_delta == 1.0
    assert mb.grid_corner == [0.0, -90.0]
    assert mb.sz == [360, 181]
    

def test_ConcentrationPlot__determine_map_limits(cdump):
    p = plot.ConcentrationPlot()
    p.time_selector = helper.TimeIndexSelector()
    p.pollutant_selector = helper.PollutantSelector()
    p.level_selector = helper.VerticalLevelSelector()    
    
    mb = p._determine_map_limits(cdump, 2)

    assert mb.grid_corner== [0.0, -90.0]
    assert mb.grid_delta == 1.0
    assert mb.sz == [360, 181]
    assert mb.plume_sz == [4.0, 4.0]
    assert mb.plume_loc == [276, 130]

    nil_plot_data = model.ConcentrationDump()
    nil_plot_data.grid_deltas = (1.0, 1.0)
    nil_plot_data.grid_loc = (-84.0, 22.0)
    nil_plot_data.grid_sz = (2, 2)
    g = model.ConcentrationGrid(nil_plot_data)
    g.time_index = 0
    g.pollutant_index = 0
    g.vert_level_index = 0
    g.conc = numpy.zeros((2, 2))
    nil_plot_data.grids.append(g)
    try:
        mb2 = p._determine_map_limits(nil_plot_data, 2)
        pytest.fail("expected an exception")
    except Exception as ex:
        assert str(ex) == "ALL concentrations are ZERO - no maps"


def test_ConcentrationPlot_draw_concentration_plot():
    p = plot.ConcentrationPlot()
    p.merge_plot_settings(None, ["-idata/cdump", "-jdata/arlmap_truncated"])
    p.read_data_files()
    
    # See if no exception is thrown.
    try:
        p._initialize_map_projection(p.cdump)
        p.layout(p.cdump.grids[0], {"resize_event" : blank_event_handler})
        contour_set = p.draw_concentration_plot(p.cdump.grids[0],
                                                p.cdump.grids[0].conc,
                                                p.conc_map,
                                                [1.0e-16, 1.0e-15, 1.0e-14],
                                                ["g", "b", "r"])
        assert isinstance(contour_set, QuadContourSet)
        
        # no contour levels
        contour_set = p.draw_concentration_plot(p.cdump.grids[0],
                                                p.cdump.grids[0].conc,
                                                p.conc_map,
                                                [],
                                                [])
                
        cleanup_plot(p)
    except Exception as ex:
        raise pytest.fail("unexpected exception: {0}".format(ex))


def test_ConcentrationPlot_get_conc_unit():
    p = plot.ConcentrationPlot()
    p.labels = labels.LabelsConfig()
    p.conc_map = helper.ThresholdLevelsMap(1)
    s = p.settings
    
    # when both mass units and volume are specified in the labels.cfg
    p.labels.cfg["UNITS"] = "pg"
    p.labels.cfg["VOLUM"] = "/cm^3"
    s.mass_unit_by_user = False
    assert p.get_conc_unit(p.conc_map, s) == "pg/cm^3"
    
    # when the mass unit is specified by the user
    s.mass_unit = "kg"
    s.mass_unit_by_user = True
    assert p.get_conc_unit(p.conc_map, s) == "kg/cm^3"
    
    # no labels params.
    p.labels.cfg.clear()
    s.mass_unit = "ppm"
    s.mass_unit_by_user = False
    assert p.get_conc_unit(p.conc_map, s) == "ppm"
    
    
def test_ConcentrationPlot__limit_contour_levels_for_legends():
    p = plot.ConcentrationPlot()
    c = [0, 1, 3, 4, 5] # any list will do
    l = p._limit_contour_levels_for_legends(c, 3)
    assert len(l) == 3
    assert l[0] == 0
    assert l[2] == 3
    
    
def test_ConcentrationPlot_draw_contour_legends():
    p = plot.ConcentrationPlot()
    p.merge_plot_settings(None, ["-idata/cdump", "-jdata/arlmap_truncated"])
    p.read_data_files()
    
    # See if no exception is thrown.
    try:
        p._initialize_map_projection(p.cdump)
        p.layout(p.cdump.grids[0], {"resize_event" : blank_event_handler})
        p.draw_contour_legends(
            p.cdump.grids[0],
            p.conc_map,
            ["AEGL-1", "AEGL-2", "AEGL-3"],
            [1.0-16, 1.0e-15, 1.0e-14],
            ["g", "b", "y"],
            1.0)
        cleanup_plot(p)
    except Exception as ex:
        raise pytest.fail("unexpected exception: {0}".format(ex))


def test_ConcentrationPlot_draw_bottom_text():
    p = plot.ConcentrationPlot()
    p.merge_plot_settings(None, ["-idata/cdump", "-jdata/arlmap_truncated"])
    p.read_data_files()

    # See if no exception is thrown.
    try:
        p._initialize_map_projection(p.cdump)
        p.layout(p.cdump.grids[0], {"resize_event" : blank_event_handler})
        p.draw_bottom_text()
        cleanup_plot(p)
    except Exception as ex:
        raise pytest.fail("unexpected exception: {0}".format(ex))


def test_ConcentrationPlot__write_gisout():
    p = plot.ConcentrationPlot()
    p.merge_plot_settings("data/default_cplot", ["-idata/cdump", "-jdata/arlmap_truncated", "-a3", "+a0", "-A0"])
    p.read_data_files()
    p._initialize_map_projection(p.cdump)
    axes = plt.axes(projection=p.projection.crs)
    axes.axis(p.initial_corners_xy)
    
    color_table = plot.ColorTableFactory.create_instance(p.settings)
    gis_writer = gisout.GISFileWriterFactory.create_instance(p.settings.gis_output,
                                                             p.settings.kml_option)
    gis_writer.initialize(p.settings.gis_alt_mode,
                          p.settings.KMLOUT,
                          p.settings.output_suffix,
                          p.settings.KMAP,
                          p.settings.NSSLBL,
                          p.settings.show_max_conc,
                          p.settings.NDEP)
    g = p.cdump.grids[0]
    lower_vert_level = util.LengthInMeters(0)
    upper_vert_level = util.LengthInMeters(100)
    contour_levels = [1.0e-15, 1.0e-14, 1.0e-13, 1.0e-12]
    fill_colors = ["b", "g", "y", "r"]
    scaling_factor = 1.0
    quad_contour_set = axes.contourf(g.longitudes, g.latitudes, g.conc,
                                     contour_levels,
                                     colors=fill_colors, extend="max",
                                     transform=p.data_crs)
    
    if os.path.exists("HYSPLIT_ps.kml"):
        os.remove("HYSPLIT_ps.kml")
    if os.path.exists("GELABEL_ps.txt"):
        os.remove("GELABEL_ps.txt")
    
    p._write_gisout([gis_writer], g,
                     lower_vert_level, upper_vert_level,
                     quad_contour_set, contour_levels,
                     color_table, scaling_factor)
    
    gis_writer.finalize()
    plt.close(axes.figure)
    
    assert os.path.exists("HYSPLIT_ps.kml")
    assert os.path.exists("GELABEL_ps.txt")
    
    # parse the XML document and check some elements.
    tree = ElementTree.parse("HYSPLIT_ps.kml")
    root = tree.getroot()
    name = root.find("./{http://www.opengis.net/kml/2.2}Document/{http://www.opengis.net/kml/2.2}name")
    assert name.text == "NOAA HYSPLIT RESULTS"
    
    os.remove("HYSPLIT_ps.kml")
    os.remove("GELABEL_ps.txt")


def test_ConcentrationPlot_draw_conc_above_ground():
    p = plot.ConcentrationPlot()
    p.merge_plot_settings(None, ["-idata/cdump_deposit", "-jdata/arlmap_truncated", "-d1"])
    p.read_data_files()
    
    lgen = plot.ContourLevelGeneratorFactory.create_instance(p.settings.contour_level_generator,
                                                             p.settings.contour_levels,
                                                             p.settings.UCMIN,
                                                             p.settings.user_color)
    ctbl = plot.ColorTableFactory.create_instance(p.settings)
    
    gis_writer = gisout.GISFileWriterFactory.create_instance(p.settings.gis_output,
                                                             p.settings.kml_option)
                                                             
    gis_writer.initialize(p.settings.gis_alt_mode,
                          p.settings.KMLOUT,
                          p.settings.output_suffix,
                          p.settings.KMAP,
                          p.settings.NSSLBL,
                          p.settings.show_max_conc,
                          p.settings.NDEP)
        
    # See if no exception is thrown.
    try:
        p._initialize_map_projection(p.cdump)
        p.depo_sum.initialize(p.cdump.grids, p.time_selector, p.pollutant_selector)
        p.contour_labels = [""] * p.settings.contour_level_count
        p.draw_conc_above_ground(p.cdump.grids[0],
                                 {"resize_event" : blank_event_handler},
                                 lgen,
                                 ctbl,
                                 block=False)
        
        # with a gis writer
        p.draw_conc_above_ground(p.cdump.grids[0],
                                 {"resize_event" : blank_event_handler},
                                 lgen,
                                 ctbl,
                                 gis_writer,
                                 block=False)       
        cleanup_plot(p)
    except Exception as ex:
        raise pytest.fail("unexpected exception: {0}".format(ex))


def test_ConcentrationPlot_draw_conc_on_ground():
    p = plot.ConcentrationPlot()
    p.merge_plot_settings(None, ["-idata/cdump_deposit", "-jdata/arlmap_truncated", "-d1"])
    p.read_data_files()
    
    lgen = plot.ContourLevelGeneratorFactory.create_instance(p.settings.contour_level_generator,
                                                             p.settings.contour_levels,
                                                             p.settings.UCMIN,
                                                             p.settings.user_color)
    ctbl = plot.ColorTableFactory.create_instance(p.settings)

    gis_writer = gisout.GISFileWriterFactory.create_instance(p.settings.gis_output,
                                                             p.settings.kml_option)

    gis_writer.initialize(p.settings.gis_alt_mode,
                          p.settings.KMLOUT,
                          p.settings.output_suffix,
                          p.settings.KMAP,
                          p.settings.NSSLBL,
                          p.settings.show_max_conc,
                          p.settings.NDEP)

    # See if no exception is thrown.
    try:
        p._initialize_map_projection(p.cdump)
        p.depo_sum.initialize(p.cdump.grids, p.time_selector, p.pollutant_selector)
        p.contour_labels = [""] * p.settings.contour_level_count
        p.draw_conc_on_ground(p.cdump.grids[0],
                              {"resize_event" : blank_event_handler},
                              lgen,
                              ctbl,
                              block=False)
        
        # with a gis writer
        p.draw_conc_on_ground(p.cdump.grids[0],
                              {"resize_event" : blank_event_handler},
                              lgen,
                              ctbl,
                              gis_writer,
                              block=False)
        cleanup_plot(p)
    except Exception as ex:
        raise pytest.fail("unexpected exception: {0}".format(ex))
    
    
def test_ConcentrationPlot_draw():
    p = plot.ConcentrationPlot()
    p.merge_plot_settings(None, ["-idata/cdump", "-jdata/arlmap_truncated"])
    p.read_data_files()
    
    # See if no exception is thrown.
    try:
        p._initialize_map_projection(p.cdump)
        p.contour_labels = [""] * p.settings.contour_level_count
        p.draw({"resize_event" : blank_event_handler}, block=False)
        assert p.time_period_count == 1
    except Exception as ex:
        raise pytest.fail("unexpected exception: {0}".format(ex))

    # Save to a file
    p.settings.interactive_mode = False
    plot_saver = multipage.PlotFileWriterFactory.create_instance(p.settings.frames_per_file,
                                                                 "__conc",
                                                                 "png",
                                                                 "png")
    p.plot_saver_list = [ plot_saver ]
    
    p.draw()
    assert os.path.exists("__conc0002.png")
    os.remove("__conc0002.png")
    
    cleanup_plot(p)    


def test_ConcentrationPlot_get_plot_count_str():
    p = plot.ConcentrationPlot()
    
    plot_saver = multipage.SinglePlotFileWriter("test", "png", "png")
    p.plot_saver_list = [ plot_saver ]
    
    plot_saver.file_count = 7
    assert p.get_plot_count_str() == "7 output files"
    
    plot_saver.file_count = 1
    p.time_period_count = 1
    assert p.get_plot_count_str() == "1 time period"
    
    p.time_period_count = 2
    assert p.get_plot_count_str() == "2 time periods"
    

def test_LabelledContourLevel___init__():
    o = plot.LabelledContourLevel(10.0, "USER1")
    assert o.level == 10.0
    assert o.label == "USER1"
    
    o = plot.LabelledContourLevel()
    assert o.level == 0.0
    assert o.label == ""


def test_LabelledContourLevel___repr__():
    o = plot.LabelledContourLevel(10.0, "USER1")
    assert str(o) == "LabelledContourLevel(USER1, 10.0)"


def test_ContourLevelGeneratorFactory_create_instance(contourLevels):
    cntr_levels = None
    cutoff = 3.14e-15
    user_color = None
    
    o = plot.ContourLevelGeneratorFactory.create_instance(const.ContourLevelGenerator.EXPONENTIAL_DYNAMIC,
                                                          cntr_levels,
                                                          cutoff,
                                                          user_color)
    assert isinstance(o, plot.ExponentialDynamicLevelGenerator)
    
    o = plot.ContourLevelGeneratorFactory.create_instance(const.ContourLevelGenerator.EXPONENTIAL_FIXED,
                                                          cntr_levels,
                                                          cutoff,
                                                          user_color)
    assert isinstance(o, plot.ExponentialFixedLevelGenerator)
    
    o = plot.ContourLevelGeneratorFactory.create_instance(const.ContourLevelGenerator.LINEAR_DYNAMIC,
                                                          cntr_levels,
                                                          cutoff,
                                                          user_color)
    assert isinstance(o, plot.LinearDynamicLevelGenerator)
    
    o = plot.ContourLevelGeneratorFactory.create_instance(const.ContourLevelGenerator.LINEAR_FIXED,
                                                          cntr_levels,
                                                          cutoff,
                                                          user_color)
    assert isinstance(o, plot.LinearFixedLevelGenerator)
    
    o = plot.ContourLevelGeneratorFactory.create_instance(const.ContourLevelGenerator.USER_SPECIFIED,
                                                          contourLevels,
                                                          cutoff,
                                                          None)
    assert isinstance(o, plot.UserSpecifiedLevelGenerator)
    
    try:
        o = plot.ContourLevelGeneratorFactory.create_instance(100000,
                                                              None,
                                                              cutoff,
                                                              None)
        pytest.fail("expected an exception")
    except Exception as ex:
        assert str(ex) == "unknown method 100000 for contour level generation"


def test_AbstractContourLevelGenerator___init__():
    o = AbstractContourLevelGeneratorTest()
    assert o is not None
    assert hasattr(o, "global_min")
    assert hasattr(o, "global_max")
 

def test_AbstractContourLevelGenerator_set_global_min_max():
    o = AbstractContourLevelGeneratorTest()
    o.set_global_min_max(0.25, 0.75)
    assert o.global_min == pytest.approx(0.25)
    assert o.global_max == pytest.approx(0.75)
       

def test_ExponentialDynamicLevelGenerator___init__():
    cutoff = 3.14e-15
    o = plot.ExponentialDynamicLevelGenerator(cutoff, force_base_10=True)
    assert o is not None
    assert o.cutoff == pytest.approx(3.14e-15)
    assert o.force_base_10 == True  


def test_ExponentialDynamicLevelGenerator__compute_interval():
    o = plot.ExponentialDynamicLevelGenerator(0)

    cint, cint_inverse = o._compute_interval(1.39594e-15, 8.17302e-13)
    assert cint == pytest.approx( 10.0 )
    assert cint_inverse == pytest.approx( 0.1 )

    cint, cint_inverse = o._compute_interval(1.39594e-15, 8.17302e-6)
    assert cint == pytest.approx( 100.0 )
    assert cint_inverse == pytest.approx( 0.01 )
    
    o.force_base_10 = True

    cint, cint_inverse = o._compute_interval(1.39594e-15, 8.17302e-6)
    assert cint == pytest.approx( 10.0 )
    assert cint_inverse == pytest.approx( 0.1 )
    

def test_ExponentialDynamicLevelGenerator_make_levels():
    o = plot.ExponentialDynamicLevelGenerator(3.14e-19)
    
    # base 10.0
    
    levels = o.make_levels(1.39594e-15, 8.17302e-13, 4)
    
    levels *= 1.e+16
    assert levels == pytest.approx((1.0, 10.0, 100.0, 1000.0))
    
    # base 100.0
    
    levels = o.make_levels(1.39594e-15, 8.17302e-07, 4)
    
    levels *= 1.e+13
    assert levels == pytest.approx((1.0, 100.0, 10000.0, 1000000.0))

    # force base 10
    
    o.force_base_10 = True
    levels = o.make_levels(1.39594e-15, 8.17302e-7, 4)
    
    levels *= 1.e+10
    assert levels == pytest.approx((1.0, 10.0, 100.0, 1000.0))

    # when cmax is zero
    levels = o.make_levels(0, 0, 4)
    assert levels == pytest.approx((0.001, 0.01, 0.1, 1.0))
    
    # When the cutoff exceeds the min and max values.
    o = plot.ExponentialDynamicLevelGenerator( 1.0 )
    levels = o.make_levels(1.0e-16, 1.0e-12, 4)
    assert levels == pytest.approx((1.0))
    
    # When the cutoff is between the min and max values
    o = plot.ExponentialDynamicLevelGenerator( 1.0e-14 )
    levels = o.make_levels(1.0e-16, 1.0e-12, 4)
    levels *= 1.0e+16
    assert levels == pytest.approx((100.0, 1000.0))
    
    
def test_ExponentialDynamicLevelGenerator_compute_color_table_offset():
    o = plot.ExponentialDynamicLevelGenerator( 0 )
    o.set_global_min_max(1.39594e-15, 8.17302e-13)
    levels = o.make_levels(1.39594e-15, 8.17302e-13, 4)
    
    assert o.compute_color_table_offset( levels ) == 0
    
    o.set_global_min_max(1.39594e-15, 8.17302e-12)
    
    assert o.compute_color_table_offset( levels ) == 1
    
    assert o.compute_color_table_offset( [1.0e-13] ) == 1
    
    
def test_ExponentialFixedLevelGenerator___init__():
    cutoff = 3.14e-15
    o = plot.ExponentialFixedLevelGenerator(cutoff, force_base_10=True)
    assert o is not None
    assert o.cutoff == pytest.approx(3.14e-15)
    assert o.force_base_10 == True  


def test_ExponentialFixedLevelGenerator_make_levels():
    o = plot.ExponentialFixedLevelGenerator(3.14e-19)
    o.set_global_min_max(1.39594e-15, 8.17302e-13)

    levels = o.make_levels(1.39594e-16, 8.17302e-12, 4)
    
    # levels should be generated using the global min and max.
    levels *= 1.e+16
    assert levels == pytest.approx((1.0, 10.0, 100.0, 1000.0))
    
    # when cmax is zero
    o.set_global_min_max(0, 0)
    levels = o.make_levels(1.39594e-16, 8.17302e-12, 4)
    assert levels == pytest.approx((0.001, 0.01, 0.1, 1.0))

    # When the cutoff exceeds the min and max values.
    o = plot.ExponentialFixedLevelGenerator( 1.0 )
    o.set_global_min_max(1.0e-16, 1.0e-12)
    levels = o.make_levels(1.0e-16, 1.0e-12, 4)
    assert levels == pytest.approx((1.0))
    
    # When the cutoff is between the min and max values
    o = plot.ExponentialFixedLevelGenerator( 1.0e-14 )
    o.set_global_min_max(1.0e-16, 1.0e-12)
    levels = o.make_levels(1.0e-16, 1.0e-12, 4)
    levels *= 1.0e+16
    assert levels == pytest.approx((100.0, 1000.0))
    
    
def test_ExponentialFixedLevelGenerator_compute_color_table_offset():
    o = plot.ExponentialFixedLevelGenerator( 0 )
    o.set_global_min_max(1.39594e-15, 8.17302)
    levels = o.make_levels(1.39594e-15, 8.17302e-13, 4)
    assert o.compute_color_table_offset( levels ) == 0


def test_LinearDynamicLevelGenerator___init__():
    o = plot.LinearDynamicLevelGenerator()
    assert o is not None


def test_LinearDynamicLevelGenerator__compute_interval():
    o = plot.LinearDynamicLevelGenerator()
    assert o._compute_interval(1.0, 10.0) == pytest.approx( (2.0, 0.5) )
    assert o._compute_interval(0.0,  0.0) == pytest.approx( (1.0, 1.0) )


def test_LinearDynamicLevelGenerator_make_levels():
    o = plot.LinearDynamicLevelGenerator()
    
    levels = o.make_levels(1.0, 10.0, 4)
    
    assert levels == pytest.approx((2., 4., 6., 8.))
    
    # when cmax is zero
    levels = o.make_levels(0.0, 0.0, 4)
    assert levels == pytest.approx((1., 2., 3., 4.))
    
    
def test_LinearDynamicLevelGenerator_compute_color_table_offset():
    o = plot.LinearDynamicLevelGenerator()
    o.set_global_min_max(0, 10.0)
    levels = o.make_levels(1.0, 10.0, 4)
    
    # levels[-1] = 8.0
    assert o.compute_color_table_offset( levels ) == 1
    
    o.set_global_min_max(0, 9.0)
    
    assert o.compute_color_table_offset( levels ) == 0
    
    assert o.compute_color_table_offset( [4.0] ) == 2
    

def test_LinearFixedLevelGenerator___init__():
    o = plot.LinearFixedLevelGenerator()
    assert o is not None


def test_LinearFixedLevelGenerator_make_levels():
    o = plot.LinearFixedLevelGenerator()
    o.set_global_min_max(1.0, 10.0)
    
    levels = o.make_levels(1.0, 50.0, 4)
    
    # levels should be generated using the global min and max.
    assert levels == pytest.approx((2., 4., 6., 8.))
    
    # when cmax is zero
    o.set_global_min_max(0.0, 0.0)
    levels = o.make_levels(1.0, 50.0, 4)
    assert levels == pytest.approx((1., 2., 3., 4.))

    
def test_LinearFixedLevelGenerator_compute_color_table_offset():
    o = plot.LinearFixedLevelGenerator()
    o.set_global_min_max(0, 10.0)
    levels = o.make_levels(1.0, 10.0, 4)
    
    assert o.compute_color_table_offset( levels ) == 0
    
    o.set_global_min_max(0, 12.0)
    
    assert o.compute_color_table_offset( levels ) == 0
    
    
def test_UserSpecifiedLevelGenerator___init__(contourLevels):
    o = plot.UserSpecifiedLevelGenerator(contourLevels)
    assert o is not None
    assert len(contourLevels) == 4
    assert len(o.contour_levels) == 4

    o = plot.UserSpecifiedLevelGenerator(None)
    assert o is not None
    assert len(o.contour_levels) == 0
    

def test_UserSpecifiedLevelGenerator_make_levels(contourLevels):
    o = plot.UserSpecifiedLevelGenerator(contourLevels)
    
    levels = o.make_levels(1.0, 10.0, 4)
    
    assert levels == pytest.approx((10., 15., 20., 25.))
    

def test_UserSpecifiedLevelGenerator_compute_color_table_offset(contourLevels):
    o = plot.UserSpecifiedLevelGenerator(contourLevels)
    
    levels = o.make_levels(1.0, 10.0, 4)
    
    assert levels == pytest.approx((10., 15., 20., 25.))
    
    o.set_global_min_max(0, 100.0)
    assert o.compute_color_table_offset( levels ) == 0
        

def test_ColorTableFactory():
    p = plot.ColorTableFactory()
    assert len(p.COLOR_TABLE_FILE_NAMES) == 2


def test_ColorTableFactory_create_instance():
    p = plot.ConcentrationPlot()
    s = p.settings
    
    saved = plot.ColorTableFactory.COLOR_TABLE_FILE_NAMES
    plot.ColorTableFactory.COLOR_TABLE_FILE_NAMES = ["data/CLRTBL.CFG"]

    # DefaultChemicalThresholdColorTable
    s.KMAP = const.ConcentrationMapType.THRESHOLD_LEVELS
    s.KHEMIN = 1
    ct = plot.ColorTableFactory.create_instance(s)
    assert isinstance(ct, plot.DefaultChemicalThresholdColorTable)
    assert ct.scaled_opacity == pytest.approx(1.0)
    # repeat with the color opacity specified
    ct = plot.ColorTableFactory.create_instance(s, 50)
    assert isinstance(ct, plot.DefaultChemicalThresholdColorTable)
    assert ct.scaled_opacity == pytest.approx(0.5)

    # UserColorTable
    s.KMAP = const.ConcentrationMapType.CONCENTRATION
    s.user_color = True
    s.parse_contour_levels("10E+2:USER1:100050200+10E+3:USER2:100070200")
    ct = plot.ColorTableFactory.create_instance(s)
    assert isinstance(ct, plot.UserColorTable)
    assert ct.scaled_opacity == pytest.approx(1.0)
    # repeat with the color opacity specified
    ct = plot.ColorTableFactory.create_instance(s, 50)
    assert isinstance(ct, plot.UserColorTable)
    assert ct.scaled_opacity == pytest.approx(0.5)

    # DefaultColorTable
    s.user_color = False
    ct = plot.ColorTableFactory.create_instance(s)
    assert isinstance(ct, plot.DefaultColorTable)
    assert ct.scaled_opacity == pytest.approx(1.0)
    # repeat with the color opacity specified
    ct = plot.ColorTableFactory.create_instance(s, 50)
    assert isinstance(ct, plot.DefaultColorTable)
    assert ct.scaled_opacity == pytest.approx(0.5)

    # check conversion to grayscale table
    s.color = const.ConcentrationPlotColor.BLACK_AND_WHITE
    ct = plot.ColorTableFactory.create_instance(s)
    assert isinstance(ct, plot.DefaultColorTable)
    for rgb in ct.rgbs:
        r, g, b, a = rgb
        assert r == g and g == b
        assert a == pytest.approx(1.0)

    plot.ColorTableFactory.COLOR_TABLE_FILE_NAMES = saved


def test_ColorTableFactory__get_color_table_filename():
    p = plot.ColorTableFactory()
    assert p._get_color_table_filename() == None

    saved = plot.ColorTableFactory.COLOR_TABLE_FILE_NAMES
    plot.ColorTableFactory.COLOR_TABLE_FILE_NAMES = ["data/CLRTBL.CFG"]
    assert p._get_color_table_filename() == "data/CLRTBL.CFG"
    plot.ColorTableFactory.COLOR_TABLE_FILE_NAMES = saved

    
def test_AbstractColorTable___init__():
    o = AbstractColorTableTest(4, 50)
    assert hasattr(o, "ncolors")
    assert hasattr(o, "rgbs")
    assert hasattr(o, "offset")
    assert o.ncolors == 4
    assert o.scaled_opacity == pytest.approx(0.5)
    assert o.offset == 0
    assert o.use_offset == False


def test_AbstractColorTable_get_reader():
    o = AbstractColorTableTest(4)
    r = o.get_reader()
    assert isinstance(r, plot.ColorTableReader)
    assert r.color_table is o


def test_AbstractColorTable_set_rgb():
    o = AbstractColorTableTest(2)
    o.rgbs = [(0,0,0), (.5, .5, .5)]

    o.set_rgb(0, (.2, .2, .2))
    assert o.rgbs[0] == pytest.approx((0.2, 0.2, 0.2, 1.0))

    # repeat with an alpha value specified
    o.set_rgb(0, (.1, .2, .2, 0.75))
    assert o.rgbs[0] == pytest.approx((0.1, 0.2, 0.2, 0.75))


def test_AbstractColorTable_change_to_grayscale():
    o = AbstractColorTableTest(2)
    o.rgbs = [(0,0,0), (.5, .6, .7)]
    
    o.change_to_grayscale()
    
    assert o.rgbs[0] == pytest.approx((0.0, 0.0, 0.0, 1.0))
    assert o.rgbs[1] == pytest.approx((0.5815, 0.5815, 0.5815, 1.0))
    
    # repeat with an alpha value specified
    o.scaled_opacity = 0.50
    o.rgbs = [(0,0,0), (.5, .6, .7)]
    o.change_to_grayscale()
    assert o.rgbs[0] == pytest.approx((0.0, 0.0, 0.0, 0.5))
    assert o.rgbs[1] == pytest.approx((0.5815, 0.5815, 0.5815, 0.5))


def test_AbstractColorTable_get_luminance():
    assert AbstractColorTableTest.get_luminance((0.5, 0.6, 0.7)) == pytest.approx(0.5815)
    assert AbstractColorTableTest.get_luminance((0.5, 0.6, 0.7, 0.8)) == pytest.approx(0.5815)


def test_AbstractColorTable_create_plot_colors():
    clrs = AbstractColorTableTest.create_plot_colors([(.5, .5, .5), (1., 1., 1.)])
    assert len(clrs) == 2
    assert clrs[0] == "#808080"
    assert clrs[1] == "#ffffff"

    # include alpha
    clrs = AbstractColorTableTest.create_plot_colors([(.5, .5, .5, 0.0), (1., 1., 1., 0.5)])
    assert len(clrs) == 2
    assert clrs[0] == "#80808000"
    assert clrs[1] == "#ffffff80"


def test_AbstractColorTable_set_offset():
    o = AbstractColorTableTest(4)
    
    o.enable_offset( True )
    
    o.set_offset( 1 )
    assert o.offset == 1
    
    o.set_offset( 2 )
    assert o.offset == 2
        
    o.enable_offset( False )
    
    o.set_offset( 1 )
    assert o.offset == 0
    
    o.set_offset( 2 )
    assert o.offset == 0
    
    
def test_AbstractColorTable_enable_offset():
    o = AbstractColorTableTest(4)
    
    o.enable_offset()
    assert o.use_offset == True
    
    o.enable_offset( False )
    assert o.use_offset == False
    
    o.enable_offset( True )
    assert o.use_offset == True
    
    
def test_DefaultColorTable___init__():
    o = plot.DefaultColorTable(3, False)
    assert o.ncolors == 3
    assert o.scaled_opacity == pytest.approx(1.0)
    assert o.skip_std_colors == False
    assert len(o.rgbs) == 32
    assert o.rgbs[3] == pytest.approx((0.0, 1.0, 0.0, 1.0))
    assert hasattr(o, "colors")
    assert hasattr(o, "raw_colors")
    assert o._DefaultColorTable__current_offset == 0
    
    # repeat with an alpha value
    o = plot.DefaultColorTable(3, False, 50)
    assert o.scaled_opacity == pytest.approx(0.5)


def test_DefaultColorTable_raw_colors():
    o = plot.DefaultColorTable(3, False)
    clrs = o.raw_colors
    assert len(clrs) == 3
    assert clrs[0] == pytest.approx((0.0, 1.0, 0.0, 1.0))
    assert clrs[1] == pytest.approx((0.0, 0.0, 1.0, 1.0))
    assert clrs[2] == pytest.approx((1.0, 1.0, 0.0, 1.0))

    o = plot.DefaultColorTable(3, True)
    clrs = o.raw_colors
    assert len(clrs) == 3
    assert clrs[0] == pytest.approx((1.0, 1.0, 0.0, 1.0))
    assert clrs[1] == pytest.approx((1.0, 0.6, 0.0, 1.0))
    assert clrs[2] == pytest.approx((1.0, 0.0, 0.0, 1.0)) 
    
    o.enable_offset( True )
    o.set_offset(1)
    
    clrs = o.raw_colors
    assert len(clrs) == 3
    assert clrs[0] == pytest.approx((0.8, 1.0, 0.0, 1.0))
    assert clrs[1] == pytest.approx((1.0, 1.0, 0.0, 1.0))
    assert clrs[2] == pytest.approx((1.0, 0.6, 0.0, 1.0))
    

def test_DefaultColorTable_colors():
    o = plot.DefaultColorTable(3, False)
    clrs = o.colors
    assert len(clrs) == 3
    assert clrs[0] == "#00ff00"
    assert clrs[1] == "#0000ff"
    assert clrs[2] == "#ffff00"

    o = plot.DefaultColorTable(3, True)
    clrs = o.colors
    assert len(clrs) == 3
    assert clrs[0] == "#ffff00"
    assert clrs[1] == "#ff9900"
    assert clrs[2] == "#ff0000"
    
    o.enable_offset( True )
    o.set_offset( 1 )
    
    clrs = o.colors
    assert len(clrs) == 3
    assert clrs[0] == "#ccff00"
    assert clrs[1] == "#ffff00"
    assert clrs[2] == "#ff9900"


def test_DefaultChemicalThresholdColorTable___init__():
    o = plot.DefaultChemicalThresholdColorTable(3, False)
    assert o.ncolors == 3
    assert o.scaled_opacity == pytest.approx(1.0)
    assert o.skip_std_colors == False
    assert len(o.rgbs) == 32
    assert o.rgbs[3] == pytest.approx((1.0, 0.5, 0.0, 1.0))
    assert hasattr(o, "colors")
    assert hasattr(o, "raw_colors")
    assert o._DefaultChemicalThresholdColorTable__current_offset == 0

    # repeat with an alpha value
    o = plot.DefaultChemicalThresholdColorTable(3, False, 50)
    assert o.scaled_opacity == pytest.approx(0.5)


def test_DefaultChemicalThresholdColorTable_raw_colors():
    o = plot.DefaultChemicalThresholdColorTable(3, False)
    clrs = o.raw_colors
    assert len(clrs) == 3
    assert clrs[2] == pytest.approx((1.0, 0.5, 0.0, 1.0))
    assert clrs[1] == pytest.approx((1.0, 1.0, 0.0, 1.0))
    assert clrs[0] == pytest.approx((0.8, 0.8, 0.8, 1.0))

    o.enable_offset( True )
    o.set_offset( 1 )
    
    clrs = o.raw_colors
    assert len(clrs) == 3
    assert clrs[2] == pytest.approx((1.0, 0.0, 0.0, 1.0))
    assert clrs[1] == pytest.approx((1.0, 0.5, 0.0, 1.0))
    assert clrs[0] == pytest.approx((1.0, 1.0, 0.0, 1.0))
    
    o = plot.DefaultChemicalThresholdColorTable(3, True)
    clrs = o.raw_colors
    assert len(clrs) == 3
    assert clrs[2] == pytest.approx((1.0, 1.0, 1.0, 1.0))
    assert clrs[1] == pytest.approx((1.0, 1.0, 1.0, 1.0))
    assert clrs[0] == pytest.approx((1.0, 1.0, 1.0, 1.0)) 


def test_DefaultChemicalThresholdColorTable_colors():
    o = plot.DefaultChemicalThresholdColorTable(3, False)
    clrs = o.colors
    assert len(clrs) == 3
    assert clrs[2] == "#ff8000"
    assert clrs[1] == "#ffff00"
    assert clrs[0] == "#cccccc"

    o.enable_offset( True )
    o.set_offset( 1 )
    
    clrs = o.colors
    assert len(clrs) == 3
    assert clrs[2] == "#ff0000"
    assert clrs[1] == "#ff8000"
    assert clrs[0] == "#ffff00"
    
    o = plot.DefaultChemicalThresholdColorTable(3, True)
    clrs = o.colors
    assert len(clrs) == 3
    assert clrs[2] == "#ffffff"
    assert clrs[1] == "#ffffff"
    assert clrs[0] == "#ffffff"   


def test_UserColorTable___init__(userColors):
    o = plot.UserColorTable(userColors)
    assert o.scaled_opacity == pytest.approx(1.0)
    assert len(o.rgbs) == 4
    assert o.rgbs[0] == pytest.approx((0.4, 0.4, 0.4, 1.0))

    # repeat with an alpha value.
    o = plot.UserColorTable(userColors, 50)
    assert o.scaled_opacity == pytest.approx(0.5)


def test_UserColorTable_raw_colors(userColors):
    o = plot.UserColorTable(userColors)
    clrs = o.raw_colors
    assert len(clrs) == 4
    

def test_UserColorTable_colors(userColors):
    o = plot.UserColorTable(userColors)
    clrs = o.colors
    assert len(clrs) == 4
    

def test_ColorTableReader___init__():
    tbl = plot.DefaultColorTable(4, False)
    o = plot.ColorTableReader(tbl)
    assert o.color_table is tbl
    

def test_ColorTableReader_read():
    tbl = plot.DefaultColorTable(4, False)
    o = plot.ColorTableReader(tbl)
    tbl2 = o.read("data/CLRTBL.CFG")
    assert tbl2 is tbl
    assert tbl2.rgbs[20] == pytest.approx((153.0/255.0, 0, 0, 1.0))

    # repeat with an alpha value specified
    tbl = plot.DefaultColorTable(4, False, 50)
    o = plot.ColorTableReader(tbl)
    tbl2 = o.read("data/CLRTBL.CFG")
    assert tbl2 is tbl
    assert tbl2.rgbs[20] == pytest.approx((153.0/255.0, 0, 0, 0.5))<|MERGE_RESOLUTION|>--- conflicted
+++ resolved
@@ -49,8 +49,6 @@
     return c
 
 
-<<<<<<< HEAD
-=======
 @pytest.fixture
 def userColors():
     c = []
@@ -61,7 +59,6 @@
     return c
 
 
->>>>>>> 74e8d48c
 def blank_event_handler(event):
     # do nothing
     return
